--- conflicted
+++ resolved
@@ -143,8 +143,4 @@
 
 ## [Contribution](https://github.com/MelbourneDeveloper/RestClient.Net/blob/master/CONTRIBUTING.md)
 
-<<<<<<< HEAD
-=======
-Please log any issues or feedback in the issues section. For pull requests, please see the contribution guide.
  
->>>>>>> 0a09a6f6
