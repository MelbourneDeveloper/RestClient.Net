--- conflicted
+++ resolved
@@ -1,213 +1,196 @@
-﻿using RestClientDotNet.Abstractions;
+﻿using RestClientDotNet.Abstractions;
 using System;
-using System.Linq;
-using System.Net.Http;
-using System.Threading;
-using System.Threading.Tasks;
-
+using System.Linq;
+using System.Net.Http;
+using System.Threading;
+using System.Threading.Tasks;
+
 namespace RestClientDotNet
 {
-    public sealed class RestClient : IRestClient
-    {
-        #region Public Properties
-        public IHttpClientFactory HttpClientFactory { get; }
-        public IZip Zip { get; }
-        public IRestHeadersCollection DefaultRequestHeaders => HttpClientFactory.DefaultRequestHeaders;
-        public TimeSpan Timeout { get => HttpClientFactory.Timeout; set => HttpClientFactory.Timeout = value; }
-        public ISerializationAdapter SerializationAdapter { get; }
-        public ITracer Tracer { get; }
-        public bool ThrowExceptionOnFailure { get; set; } = true;
-        public string DefaultContentType { get; set; } = "application/json";
-
-        #endregion
-
-        #region Constructors
-        public RestClient(
-            ISerializationAdapter serializationAdapter)
-        : this(
-            serializationAdapter,
-            default(Uri))
-        {
-        }
-
-        public RestClient(
-            ISerializationAdapter serializationAdapter,
-            Uri baseUri)
-        : this(
-            serializationAdapter,
-            baseUri,
-            null)
-        {
-        }
-
-        public RestClient(
-            ISerializationAdapter serializationAdapter,
-            Uri baseUri,
-            TimeSpan timeout)
-        : this(
-            serializationAdapter,
-            new SingletonHttpClientFactory(timeout, baseUri))
-        {
-        }
-
-<<<<<<< HEAD
-#pragma warning disable CA2000 // Dispose objects before losing scope
-        public RestClient(ISerializationAdapter serializationAdapter, Uri baseUri, ITracer tracer) : this(serializationAdapter, tracer, new SingletonHttpClientFactory(default, baseUri), null)
-#pragma warning restore CA2000 // Dispose objects before losing scope
-        {
-        }
-
-#pragma warning disable CA2000 // Dispose objects before losing scope
-        public RestClient(ISerializationAdapter serializationAdapter, Uri baseUri, TimeSpan timeout) : this(serializationAdapter, new SingletonHttpClientFactory(timeout, baseUri))
-#pragma warning restore CA2000 // Dispose objects before losing scope
-        {
-        }
-
-        public RestClient(ISerializationAdapter serializationAdapter, IHttpClientFactory httpClientFactory) : this(serializationAdapter, null, httpClientFactory, null)
-        {
-=======
-        public RestClient(
-            ISerializationAdapter serializationAdapter,
-            Uri baseUri,
-            ITracer tracer)
-        : this(
-          serializationAdapter,
-          new SingletonHttpClientFactory(default, baseUri),
-          tracer)
-        {
-        }
-
-        public RestClient(
-            ISerializationAdapter serializationAdapter,
-            IHttpClientFactory httpClientFactory)
-        : this(
-          serializationAdapter,
-          httpClientFactory,
-          null)
-        {
->>>>>>> 88e08ef6
-        }
-
-        public RestClient(
-       ISerializationAdapter serializationAdapter,
-       IHttpClientFactory httpClientFactory,
-       ITracer tracer)
-        {
-            SerializationAdapter = serializationAdapter;
-            HttpClientFactory = httpClientFactory;
-            Tracer = tracer;
-        }
-
-        #endregion
-
-        #region Implementation
-        async Task<RestResponseBase<TReturn>> IRestClient.SendAsync<TReturn, TBody>(Uri resource, HttpVerb httpVerb, string contentType, TBody body, CancellationToken cancellationToken)
-        {
-            var httpClient = HttpClientFactory.CreateHttpClient();
-
-            HttpResponseMessage httpResponseMessage;
-
-            switch (httpVerb)
-            {
-                case HttpVerb.Get:
-                    Tracer?.Trace(httpVerb, HttpClientFactory.BaseUri, resource, null, TraceType.Request, null, HttpClientFactory.DefaultRequestHeaders);
-                    httpResponseMessage = await httpClient.GetAsync(resource, cancellationToken);
-                    break;
-                case HttpVerb.Delete:
-                    Tracer?.Trace(httpVerb, HttpClientFactory.BaseUri, resource, null, TraceType.Request, null, HttpClientFactory.DefaultRequestHeaders);
-                    httpResponseMessage = await httpClient.DeleteAsync(resource, cancellationToken);
-                    break;
-
-                case HttpVerb.Post:
-                case HttpVerb.Put:
-                case HttpVerb.Patch:
-
-                    var bodyData = await SerializationAdapter.SerializeAsync(body);
-
-                    using (var httpContent = new ByteArrayContent(bodyData))
-                    {
-                        //Why do we have to set the content type only in cases where there is a request body, and headers?
-                        httpContent.Headers.Add("Content-Type", contentType);
-
-                        Tracer?.Trace(httpVerb, HttpClientFactory.BaseUri, resource, bodyData, TraceType.Request, null, HttpClientFactory.DefaultRequestHeaders);
-
-                        if (httpVerb == HttpVerb.Put)
-                        {
-                            httpResponseMessage = await httpClient.PutAsync(resource, httpContent, cancellationToken);
-                        }
-                        else if (httpVerb == HttpVerb.Post)
-                        {
-                            httpResponseMessage = await httpClient.PostAsync(resource, httpContent, cancellationToken);
-                        }
-                        else
-                        {
-                            var method = new HttpMethod("PATCH");
-                            using (var request = new HttpRequestMessage(method, resource)
-                            {
-                                Content = httpContent
-                            })
-                            {
-                                httpResponseMessage = await httpClient.SendAsync(request, cancellationToken);
-                            }
-                        }
-                    }
-
-                    break;
-                default:
-                    throw new NotImplementedException();
-            }
-
-            byte[] responseData = null;
-
-            if (Zip != null)
-            {
-                //This is for cases where an unzipping utility needs to be used to unzip the content. This is actually a bug in UWP
-                var gzipHeader = httpResponseMessage.Content.Headers.ContentEncoding.FirstOrDefault(h =>
-                    !string.IsNullOrEmpty(h) && h.Equals("gzip", StringComparison.OrdinalIgnoreCase));
-                if (gzipHeader != null)
-                {
-                    var bytes = await httpResponseMessage.Content.ReadAsByteArrayAsync();
-                    responseData = Zip.Unzip(bytes);
-                }
-            }
-
-            if (responseData == null)
-            {
-                responseData = await httpResponseMessage.Content.ReadAsByteArrayAsync();
-            }
-
-            var bodyObject = await SerializationAdapter.DeserializeAsync<TReturn>(responseData);
-
-            var restHeadersCollection = new RestResponseHeadersCollection(httpResponseMessage.Headers);
-
-            var restResponse = new RestResponse<TReturn>
-            (
-                restHeadersCollection,
-                (int)httpResponseMessage.StatusCode,
-                HttpClientFactory.BaseUri,
-                resource,
-                httpVerb,
-                responseData,
-                bodyObject,
-                httpResponseMessage
-            );
-
-            Tracer?.Trace(
-                httpVerb,
-                HttpClientFactory.BaseUri,
-                resource,
-                responseData,
-                TraceType.Response,
-                (int)httpResponseMessage.StatusCode,
-                restHeadersCollection);
-
-            if (restResponse.IsSuccess || !ThrowExceptionOnFailure)
-            {
-                return restResponse;
-            }
-
-            throw new HttpStatusException($"{restResponse.StatusCode}.\r\nResource: {resource}", restResponse, this);
-        }
-        #endregion
-    }
+    public sealed class RestClient : IRestClient
+    {
+        #region Public Properties
+        public IHttpClientFactory HttpClientFactory { get; }
+        public IZip Zip { get; }
+        public IRestHeadersCollection DefaultRequestHeaders => HttpClientFactory.DefaultRequestHeaders;
+        public TimeSpan Timeout { get => HttpClientFactory.Timeout; set => HttpClientFactory.Timeout = value; }
+        public ISerializationAdapter SerializationAdapter { get; }
+        public ITracer Tracer { get; }
+        public bool ThrowExceptionOnFailure { get; set; } = true;
+        public string DefaultContentType { get; set; } = "application/json";
+
+        #endregion
+
+        #region Constructors
+        public RestClient(
+            ISerializationAdapter serializationAdapter)
+        : this(
+            serializationAdapter,
+            default(Uri))
+        {
+        }
+
+        public RestClient(
+            ISerializationAdapter serializationAdapter,
+            Uri baseUri)
+        : this(
+            serializationAdapter,
+            baseUri,
+            null)
+        {
+        }
+
+        public RestClient(
+            ISerializationAdapter serializationAdapter,
+            Uri baseUri,
+            TimeSpan timeout)
+        : this(
+            serializationAdapter,
+            new SingletonHttpClientFactory(timeout, baseUri))
+        {
+        }
+
+        public RestClient(
+            ISerializationAdapter serializationAdapter,
+            Uri baseUri,
+            ITracer tracer)
+        : this(
+          serializationAdapter,
+          new SingletonHttpClientFactory(default, baseUri),
+          tracer)
+        {
+        }
+
+        public RestClient(
+            ISerializationAdapter serializationAdapter,
+            IHttpClientFactory httpClientFactory)
+        : this(
+          serializationAdapter,
+          httpClientFactory,
+          null)
+        {
+        }
+
+        public RestClient(
+       ISerializationAdapter serializationAdapter,
+       IHttpClientFactory httpClientFactory,
+       ITracer tracer)
+        {
+            SerializationAdapter = serializationAdapter;
+            HttpClientFactory = httpClientFactory;
+            Tracer = tracer;
+        }
+
+        #endregion
+
+        #region Implementation
+        async Task<RestResponseBase<TReturn>> IRestClient.SendAsync<TReturn, TBody>(Uri resource, HttpVerb httpVerb, string contentType, TBody body, CancellationToken cancellationToken)
+        {
+            var httpClient = HttpClientFactory.CreateHttpClient();
+
+            HttpResponseMessage httpResponseMessage;
+
+            switch (httpVerb)
+            {
+                case HttpVerb.Get:
+                    Tracer?.Trace(httpVerb, HttpClientFactory.BaseUri, resource, null, TraceType.Request, null, HttpClientFactory.DefaultRequestHeaders);
+                    httpResponseMessage = await httpClient.GetAsync(resource, cancellationToken);
+                    break;
+                case HttpVerb.Delete:
+                    Tracer?.Trace(httpVerb, HttpClientFactory.BaseUri, resource, null, TraceType.Request, null, HttpClientFactory.DefaultRequestHeaders);
+                    httpResponseMessage = await httpClient.DeleteAsync(resource, cancellationToken);
+                    break;
+
+                case HttpVerb.Post:
+                case HttpVerb.Put:
+                case HttpVerb.Patch:
+
+                    var bodyData = await SerializationAdapter.SerializeAsync(body);
+
+                    using (var httpContent = new ByteArrayContent(bodyData))
+                    {
+                        //Why do we have to set the content type only in cases where there is a request body, and headers?
+                        httpContent.Headers.Add("Content-Type", contentType);
+
+                        Tracer?.Trace(httpVerb, HttpClientFactory.BaseUri, resource, bodyData, TraceType.Request, null, HttpClientFactory.DefaultRequestHeaders);
+
+                        if (httpVerb == HttpVerb.Put)
+                        {
+                            httpResponseMessage = await httpClient.PutAsync(resource, httpContent, cancellationToken);
+                        }
+                        else if (httpVerb == HttpVerb.Post)
+                        {
+                            httpResponseMessage = await httpClient.PostAsync(resource, httpContent, cancellationToken);
+                        }
+                        else
+                        {
+                            var method = new HttpMethod("PATCH");
+                            using (var request = new HttpRequestMessage(method, resource)
+                            {
+                                Content = httpContent
+                            })
+                            {
+                                httpResponseMessage = await httpClient.SendAsync(request, cancellationToken);
+                            }
+                        }
+                    }
+
+                    break;
+                default:
+                    throw new NotImplementedException();
+            }
+
+            byte[] responseData = null;
+
+            if (Zip != null)
+            {
+                //This is for cases where an unzipping utility needs to be used to unzip the content. This is actually a bug in UWP
+                var gzipHeader = httpResponseMessage.Content.Headers.ContentEncoding.FirstOrDefault(h =>
+                    !string.IsNullOrEmpty(h) && h.Equals("gzip", StringComparison.OrdinalIgnoreCase));
+                if (gzipHeader != null)
+                {
+                    var bytes = await httpResponseMessage.Content.ReadAsByteArrayAsync();
+                    responseData = Zip.Unzip(bytes);
+                }
+            }
+
+            if (responseData == null)
+            {
+                responseData = await httpResponseMessage.Content.ReadAsByteArrayAsync();
+            }
+
+            var bodyObject = await SerializationAdapter.DeserializeAsync<TReturn>(responseData);
+
+            var restHeadersCollection = new RestResponseHeadersCollection(httpResponseMessage.Headers);
+
+            var restResponse = new RestResponse<TReturn>
+            (
+                restHeadersCollection,
+                (int)httpResponseMessage.StatusCode,
+                HttpClientFactory.BaseUri,
+                resource,
+                httpVerb,
+                responseData,
+                bodyObject,
+                httpResponseMessage
+            );
+
+            Tracer?.Trace(
+                httpVerb,
+                HttpClientFactory.BaseUri,
+                resource,
+                responseData,
+                TraceType.Response,
+                (int)httpResponseMessage.StatusCode,
+                restHeadersCollection);
+
+            if (restResponse.IsSuccess || !ThrowExceptionOnFailure)
+            {
+                return restResponse;
+            }
+
+            throw new HttpStatusException($"{restResponse.StatusCode}.\r\nResource: {resource}", restResponse, this);
+        }
+        #endregion
+    }
 }