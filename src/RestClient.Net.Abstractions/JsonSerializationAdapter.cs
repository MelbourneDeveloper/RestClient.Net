﻿using RestClient.Net.Abstractions;
using System;
using System.Text;
using System.Text.Json;

namespace RestClient.Net
{
    /// <summary>
    /// A Serialization Adapter that uses System.Text.Json. This is the default Json SerializationAdapter. Note that its behaviour may be slightly different to Newtonsoft and this is only available on .NET Core currently.
    /// </summary>
    public class JsonSerializationAdapter : ISerializationAdapter
    {
        #region Public Properties
        public JsonSerializerOptions JsonSerializationOptions { get; }
        #endregion

        #region Constructors
        /// <summary>
        /// Constructs a Serialization Adapter that uses System.Text.Json. Note that performance can be improved by changing the serialization option PropertyNameCaseInsensitive to false 
        /// </summary>
        /// <param name="jsonSerializationOptions">Allows the default behaviour of System.Text.Json to be changed. Note that properties are insensitive by default to keep compatibility with Newtonsoft</param>
        public JsonSerializationAdapter(JsonSerializerOptions? jsonSerializationOptions = null) => JsonSerializationOptions = jsonSerializationOptions ??
                new JsonSerializerOptions
                {
                    PropertyNameCaseInsensitive = true
                };
        #endregion

        #region Implementation
        public TResponseBody Deserialize<TResponseBody>(byte[] responseData, IHeadersCollection? responseHeaders)
        {
            if (responseData == null) throw new ArgumentNullException(nameof(responseData));

<<<<<<< HEAD
            var markup = Encoding.UTF8.GetString(responseData);
=======
            var bytes = response.GetResponseData();

            if (bytes == null) throw new InvalidOperationException("Response does not contain data");

            var markup = Encoding.UTF8.GetString(bytes);
>>>>>>> 55889e35

            object markupAsObject = markup;

            var returnValue = typeof(TResponseBody) == typeof(string) ? (TResponseBody)markupAsObject : JsonSerializer.Deserialize<TResponseBody>(markup, JsonSerializationOptions);

            return returnValue;
        }

        public byte[] Serialize<TRequestBody>(TRequestBody value, IHeadersCollection? requestHeaders)
        {
            var json = JsonSerializer.Serialize(value, JsonSerializationOptions);

            var binary = Encoding.UTF8.GetBytes(json);

            return binary;
        }
        #endregion
    }
}
<|MERGE_RESOLUTION|>--- conflicted
+++ resolved
@@ -31,15 +31,11 @@
         {
             if (responseData == null) throw new ArgumentNullException(nameof(responseData));
 
-<<<<<<< HEAD
-            var markup = Encoding.UTF8.GetString(responseData);
-=======
             var bytes = response.GetResponseData();
 
             if (bytes == null) throw new InvalidOperationException("Response does not contain data");
 
             var markup = Encoding.UTF8.GetString(bytes);
->>>>>>> 55889e35
 
             object markupAsObject = markup;
 
