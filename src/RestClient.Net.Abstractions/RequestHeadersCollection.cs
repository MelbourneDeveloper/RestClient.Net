--- conflicted
+++ resolved
@@ -7,11 +7,7 @@
     public sealed class RequestHeadersCollection : IHeadersCollection
     {
         #region Fields
-<<<<<<< HEAD
         private readonly IDictionary<string, IEnumerable<string>> _dictionary;
-=======
-        private readonly Dictionary<string, IEnumerable<string>> dictionary = new();
->>>>>>> 1c08e52a
         #endregion
 
         public RequestHeadersCollection(IDictionary<string, IEnumerable<string>> dictionary) => _dictionary = dictionary;
@@ -22,15 +18,7 @@
         #endregion
 
         #region Public Methods
-<<<<<<< HEAD
         public bool Contains(string name) => _dictionary.ContainsKey(name);
-=======
-        public void Add(KeyValuePair<string, IEnumerable<string>> keyValuePair) => dictionary.Add(keyValuePair.Key, keyValuePair.Value);
-
-        public void Clear() => dictionary.Clear();
-
-        public bool Contains(string name) => dictionary.ContainsKey(name);
->>>>>>> 1c08e52a
 
         public IEnumerator<KeyValuePair<string, IEnumerable<string>>> GetEnumerator() => dictionary.GetEnumerator();
 
