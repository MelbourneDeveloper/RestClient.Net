--- conflicted
+++ resolved
@@ -6,15 +6,7 @@
 {
     public class ProtobufSerializationAdapter : ISerializationAdapter
     {
-<<<<<<< HEAD
-        public byte[] Serialize<TRequestBody>(TRequestBody value, IHeadersCollection requestHeaders)
-        {
-            var message = (IMessage)value;
-            return message == null ? throw new Exception("The object is not a Google Protobuf Message") : message.ToByteArray();
-        }
-=======
         public byte[] Serialize<TRequestBody>(TRequestBody value, IHeadersCollection requestHeaders) => !((IMessage)value is IMessage message) ? throw new Exception("The object is not a Google Protobuf Message") : message.ToByteArray();
->>>>>>> fc9901d1
 
         public TResponseBody Deserialize<TResponseBody>(byte[] responseData, IHeadersCollection? responseHeaders)
         {
@@ -23,11 +15,7 @@
             var parserProperty = messageType.GetProperty("Parser");
             var parser = parserProperty.GetValue(parserProperty);
             var parseFromMethod = parserProperty.PropertyType.GetMethod("ParseFrom", new Type[] { typeof(byte[]) });
-<<<<<<< HEAD
-            var parsedObject = parseFromMethod.Invoke(parser, new object[] { responseData });
-=======
             var parsedObject = parseFromMethod.Invoke(parser, new object[] { response.GetResponseData() });
->>>>>>> fc9901d1
             return (TResponseBody)parsedObject;
         }
     }
