﻿
using RestClient.Net.Abstractions;
using System;
using System.Net.Http;

namespace RestClient.Net
{
    public class HttpResponseMessageResponse<TResponseBody> : Response<TResponseBody>
    {
        #region Public Properties
        public HttpResponseMessage HttpResponseMessage { get; }
        public override bool IsSuccess => HttpResponseMessage.IsSuccessStatusCode;
        public HttpClient HttpClient { get; }
        #endregion

        #region Constructor
        /// <summary>
        /// Constructor for mocking. Don't use this for anything other than unit tests.
        /// </summary>
        public HttpResponseMessageResponse(TResponseBody body) : this(null, 0, HttpRequestMethod.Get, null, body, new HttpResponseMessage(), null)
        {
        }

        public HttpResponseMessageResponse
        (
            IHeadersCollection httpResponseHeadersCollection,
            int statusCode,
            HttpRequestMethod httpRequestMethod,
            byte[] responseContentData,
            TResponseBody body,
            HttpResponseMessage httpResponseMessage,
            HttpClient httpClient
            ) : base(
                httpResponseHeadersCollection,
                statusCode,
                httpRequestMethod,
                responseContentData,
                body,
                httpResponseMessage != null ? httpResponseMessage.RequestMessage?.RequestUri : throw new ArgumentNullException(nameof(httpResponseMessage)))
        {
            HttpResponseMessage = httpResponseMessage;
            HttpClient = httpClient;
        }
<<<<<<< HEAD
=======

>>>>>>> 55889e35
        #endregion
    }
}<|MERGE_RESOLUTION|>--- conflicted
+++ resolved
@@ -41,10 +41,7 @@
             HttpResponseMessage = httpResponseMessage;
             HttpClient = httpClient;
         }
-<<<<<<< HEAD
-=======
 
->>>>>>> 55889e35
         #endregion
     }
 }